--- conflicted
+++ resolved
@@ -261,11 +261,7 @@
     [
         ("/opt/data/data.csv", "file"),
         ("C:/data/data.csv", "file"),
-<<<<<<< HEAD
-        ("http://somserver/file.dat", "http")
-=======
         ("http://someserver/file.dat", "http")
->>>>>>> 03be50ec
     ]
 )
 def test_parse_uri_scheme(input_uri, expected_uri):
